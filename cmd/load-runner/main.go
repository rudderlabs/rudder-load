package main

import (
	"context"
	"fmt"
	"os"
	"os/signal"
	"syscall"

	"github.com/rudderlabs/rudder-go-kit/logger"
	obskit "github.com/rudderlabs/rudder-observability-kit/go/labels"

	"rudder-load/internal/metrics"
	"rudder-load/internal/parser"
	"rudder-load/internal/validator"
)

type commandExecutor interface {
	run(ctx context.Context, name string, args ...string) error
}

func main() {
	ctx, cancel := signal.NotifyContext(context.Background(), syscall.SIGINT, syscall.SIGTERM)
	defer cancel()

	log := logger.NewLogger()

	if err := run(ctx, log); err != nil {
		log.Errorn("Error running load test", obskit.Error(err))
		os.Exit(1)
	}
}

func run(ctx context.Context, log logger.Logger) error {
	cli := NewCLI(log)

	args, err := cli.ParseFlags()
	if err != nil {
		return fmt.Errorf("invalid options: %w", err)
	}

	cfg, err := parser.ParseLoadTestConfig(args)
	if err != nil {
		return fmt.Errorf("failed to load test config: %w", err)
	}

	err = cfg.SetEnvOverrides()
	if err != nil {
		return fmt.Errorf("failed to set env overrides: %w", err)
	}

	cfg.SetDefaults()

<<<<<<< HEAD
	// Create the appropriate client based on the local execution flag
	var infraClient infraClient
	if args.LocalExecution {
		log.Infon("Using Docker Compose for local execution")
		infraClient = NewDockerComposeClient(&CommandExecutor{}, log)
	} else {
		log.Infon("Using Helm for Kubernetes execution")
		infraClient = NewHelmClient(&CommandExecutor{}, log)
	}

=======
	if err := validator.ValidateLoadTestConfig(cfg); err != nil {
		return fmt.Errorf("invalid inputs: %w", err)
	}

	helmClient := NewHelmClient(&CommandExecutor{}, log)
>>>>>>> 868ad1b4
	mimirClient := metrics.NewMimirClient("http://localhost:9898")
	portForwardingTimeoutString := parser.GetEnvOrDefault("PORT_FORWARDING_TIMEOUT", "5s")
	portForwardingTimeout, err := parseDuration(portForwardingTimeoutString)
	if err != nil {
		return fmt.Errorf("failed to parse port forwarding timeout: %w", err)
	}
	portForwarder := metrics.NewPortForwarder(portForwardingTimeout, log)
	runner := NewLoadTestRunner(cfg, infraClient, mimirClient, portForwarder, log)
	if err := runner.Run(ctx); err != nil {
		return fmt.Errorf("failed to run load test: %w", err)
	}

	return nil
}<|MERGE_RESOLUTION|>--- conflicted
+++ resolved
@@ -51,7 +51,11 @@
 
 	cfg.SetDefaults()
 
-<<<<<<< HEAD
+	if err := validator.ValidateLoadTestConfig(cfg); err != nil {
+		return fmt.Errorf("invalid inputs: %w", err)
+	}
+
+	helmClient := NewHelmClient(&CommandExecutor{}, log)
 	// Create the appropriate client based on the local execution flag
 	var infraClient infraClient
 	if args.LocalExecution {
@@ -62,13 +66,6 @@
 		infraClient = NewHelmClient(&CommandExecutor{}, log)
 	}
 
-=======
-	if err := validator.ValidateLoadTestConfig(cfg); err != nil {
-		return fmt.Errorf("invalid inputs: %w", err)
-	}
-
-	helmClient := NewHelmClient(&CommandExecutor{}, log)
->>>>>>> 868ad1b4
 	mimirClient := metrics.NewMimirClient("http://localhost:9898")
 	portForwardingTimeoutString := parser.GetEnvOrDefault("PORT_FORWARDING_TIMEOUT", "5s")
 	portForwardingTimeout, err := parseDuration(portForwardingTimeoutString)
